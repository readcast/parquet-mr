--- conflicted
+++ resolved
@@ -44,10 +44,7 @@
       @Override
       public Converter convertPrimitiveType(List<GroupType> path, PrimitiveType primitiveType) {
         return new PrimitiveConverter() {
-<<<<<<< HEAD
-=======
 
->>>>>>> 5c60ed84
           @Override
           public void addBinary(Binary value) {
             a = value;
